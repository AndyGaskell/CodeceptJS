--- conflicted
+++ resolved
@@ -2,8 +2,6 @@
 var path = require('path');
 var getParameterNames = require('get-parameter-names');
 
-<<<<<<< HEAD
-=======
 function isObject(item) {
   return item && typeof item === 'object' && !Array.isArray(item);
 }
@@ -24,7 +22,6 @@
 
 module.exports.deepMerge = deepMerge;
 
->>>>>>> 4fe92542
 module.exports.fileExists = function (filePath) {
   try {
     fs.statSync(filePath);
@@ -97,10 +94,6 @@
   return str.charAt(0).toLowerCase() + str.substr(1);
 };
 
-<<<<<<< HEAD
-
-=======
->>>>>>> 4fe92542
 module.exports.hashCode = function (str) {
   /* Getting 32bit hashCode of string like in Java.
    *  Used in Screenshot name to provide short screenshot names
